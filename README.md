# WaveCap

A FastAPI + React application for real-time multi-stream audio transcription. The backend orchestrates Whisper-based
transcription, SQLite persistence, and WebSocket updates while the frontend delivers the operator console.

## Quick Start

### Docker

Build the container image and start the service with Docker Compose. The bundled
configuration persists under `state/`, so mounting it into the container keeps
stream definitions, transcripts, and recordings between restarts.

```bash
docker compose up --build
```

The application is available at http://localhost:8000 by default. Override
`state/config.yaml` before the first launch (or edit the mounted file later) to
adjust the host, port, CORS origins, or any other deployment-specific defaults.

To build and run the image manually:

```bash
docker build -t wavecap .
docker run -p 8000:8000 -v $(pwd)/state:/app/state wavecap
```

### Windows
```powershell
pwsh -File start-app.ps1
```

### macOS / Linux
```bash
chmod +x start-app.sh
./start-app.sh
```

The helper script creates a Python virtual environment for the backend, installs dependencies, builds the frontend, and then
launches `uvicorn` on the configured port (defaults to `8000`).

### Git Hooks

The repository ships the pre-commit hook under `.githooks/pre-commit`. Install it once per clone so commits run TypeScript and
Python type checking automatically:

```bash
git config core.hooksPath .githooks
```

After configuring the custom hook path, the pre-commit hook invokes `npm --prefix frontend run type-check` when TypeScript files
are staged and `poetry -C backend run mypy` for staged Python files.

### Manual Start

```bash
# Backend
cd backend
python -m venv .venv
source .venv/bin/activate
pip install -e .
uvicorn wavecap_backend.server:create_app --factory --host 0.0.0.0 --port 8000

# Frontend (in a new terminal)
cd frontend
npm install
npm run dev
```

> **Note:** When you change `server.host` or `server.port` in configuration,
> update the manual `uvicorn` command (and the Vite proxy target in
> `frontend/vite.config.ts` for frontend development) to match.

### Jupyter Notebooks

Use the dedicated Dockerfile to spin up a JupyterLab environment with the same
Python dependencies as the backend. Mount the local `notebooks/` directory to
persist any changes you make while working inside the container.

```bash
docker build -f Dockerfile.jupyter -t wavecap-notebooks .
docker run -p 8888:8888 -v $(pwd)/notebooks:/workspace/notebooks wavecap-notebooks
```

JupyterLab becomes available at http://localhost:8888 with authentication
disabled for local development convenience.

### Screenshot fixtures

Need a populated workspace for documentation or pull request screenshots? Launch the backend with the shipped fixture set to
reset the database and preload curated sample streams and transcripts:

```bash
# One-off backend launch
python -m wavecap_backend --screenshot-fixtures

# Helper script on macOS / Linux
./start-app.sh --screenshot-fixtures

# Helper script on Windows
pwsh -File start-app.ps1 --screenshot-fixtures
```

All of the commands above set the `WAVECAP_FIXTURES` environment variable to `screenshot`, which clears
`state/runtime.sqlite` and replaces it with the demo dataset. Provide a different fixture set with
`--fixture-set <name>` as additional fixtures are introduced.

## Access

- **Application**: http://localhost:8000
- **API**: http://localhost:8000/api
- **Health Check**: http://localhost:8000/api/health

## Features

- **Multiple Stream Support** – manage multiple audio streams defined in YAML; control Start/Stop/Reset in the UI.
- **Real-time Transcription** – live transcription updates delivered over WebSocket.
- **SQLite Persistence** – streams and transcripts survive restarts; recordings are saved as WAV files.
- **Multi-user Awareness** – any number of browsers can monitor the same control plane.
- **Default Stream Catalogue** – preload Broadcastify feeds from configuration files.
- **Reviewed Transcript Exports** – download curated transcripts and their audio as a ZIP archive for downstream workflows.

## Architecture

The system ships as a single FastAPI service that also serves the built frontend bundle:

```
wavecap/
├── backend/                  # Python backend (FastAPI, Whisper integration)
│   ├── src/wavecap_backend/   # Backend source
│   ├── default-config.yaml    # Shipped defaults with inline notes
│   └── pyproject.toml         # Python dependencies & tooling
├── frontend/                 # React frontend
│   ├── src/                  # UI components and TypeScript utilities
│   │   └── types/            # Application data contracts consumed across the frontend
│   └── package.json          # Frontend dependencies
├── state/                    # Persisted configuration and runtime data
│   ├── config.yaml           # User overrides (auto-created from defaults)
│   ├── recordings/           # Saved audio snippets served by the backend
│   └── runtime.sqlite        # SQLite database created at runtime
└── start-app.*               # Startup scripts for each platform
```

## Configuration

Configuration is layered across the backend and the `state/` directory:

- `backend/default-config.yaml` – shipped defaults, expressed in YAML with inline comments that describe every Whisper knob.
- (Optional) `state/default-config.yaml` – deployment-wide defaults that load after the shipped file.
- `state/config.yaml` – user overrides that take precedence when present. When the file is missing, the backend copies the shipped defaults, preserves the inline notes, and swaps placeholder webhook tokens and passwords for freshly generated secrets.

Override any setting in `state/config.yaml` to keep customisations separate from the shipped defaults.

<<<<<<< HEAD
- Streams: define under `defaultStreams`. Add/remove streams by editing YAML; there is no UI or API to create or delete streams. Mark critical entries with `pinned: true` to keep them anchored at the top of the UI.
- Pager feeds: define under `pagerWebhooks` to receive token-protected webhook posts from CAD systems.
=======
- Streams: define under `streams`. Add/remove streams by editing YAML; there is no UI or API to create or delete streams.
- Pager feeds: define under `streams` with `source: pager` to receive token-protected webhook posts from CAD systems. The generated `state/config.yaml` already includes unique tokens for the sample pager entries.
>>>>>>> 3d4b65a0
- Combined views: define under `combinedStreamViews` to merge activity from multiple streams into a single conversation.

For detailed guidance on tuning transcription latency versus accuracy, see the
[Configuration & Transcription Tuning Guide](docs/configuration.md).

## API Endpoints

- `GET /api/streams` – list streams and their statuses.
- `POST /api/streams/:id/start` – start transcription.
- `POST /api/streams/:id/stop` – stop transcription.
- `POST /api/streams/:id/reset` – delete history and recordings.
- `GET /api/streams/:id/transcriptions` – paginate transcript history.
- `PATCH /api/transcriptions/:id/review` – update review metadata.
- `GET /api/transcriptions/export-reviewed` – download a ZIP containing JSONL metadata and referenced audio clips.
- `GET /api/health` – service heartbeat.

Note: Stream add/remove is configuration-only via YAML, not exposed via UI or public API.

## WebSocket Events

- `streams` – updated stream list.
- `transcription` – new transcription result.

## Development

### Prerequisites
- Python 3.10+
- `ffmpeg`
- Node.js 18+
- npm

### Backend
```bash
cd backend
python -m venv .venv
source .venv/bin/activate
pip install -e .[dev]
pytest
```

### Frontend
```bash
cd frontend
npm install
npm run dev
```

## Troubleshooting

- **Port 8000 in use** – change the port in `state/config.yaml` under `server.port`.
- **WebSocket errors** – ensure the backend is running and the browser can reach `ws://localhost:8000/ws`.
- **FFmpeg errors** – confirm `ffmpeg` is installed and the stream URL is reachable.
- **Slow transcription** – adjust Whisper model/chunk settings in configuration or use GPU acceleration.

## Notes

- Streams, transcripts, and recordings are stored under the `state/` directory; back it up to retain history.
- Reviewed exports bundle transcripts and audio to simplify downstream labelling workflows.
- The backend exposes the same HTTP API consumed by the frontend, so external automations can interact with it directly.<|MERGE_RESOLUTION|>--- conflicted
+++ resolved
@@ -152,13 +152,8 @@
 
 Override any setting in `state/config.yaml` to keep customisations separate from the shipped defaults.
 
-<<<<<<< HEAD
-- Streams: define under `defaultStreams`. Add/remove streams by editing YAML; there is no UI or API to create or delete streams. Mark critical entries with `pinned: true` to keep them anchored at the top of the UI.
-- Pager feeds: define under `pagerWebhooks` to receive token-protected webhook posts from CAD systems.
-=======
 - Streams: define under `streams`. Add/remove streams by editing YAML; there is no UI or API to create or delete streams.
 - Pager feeds: define under `streams` with `source: pager` to receive token-protected webhook posts from CAD systems. The generated `state/config.yaml` already includes unique tokens for the sample pager entries.
->>>>>>> 3d4b65a0
 - Combined views: define under `combinedStreamViews` to merge activity from multiple streams into a single conversation.
 
 For detailed guidance on tuning transcription latency versus accuracy, see the
